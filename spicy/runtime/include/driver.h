--- conflicted
+++ resolved
@@ -31,17 +31,12 @@
      * @param type of parsing; this determines how subsequent chunks of input
      * data are handled (stream-wise vs independent blocks)
      *
-<<<<<<< HEAD
      * @param parser parser to use; can be left unset to either not perform any
      * parsing at all, or set it later through `setParser()`; only parsers that
      * do not take any unit parameters are supported, otherwise a
      * `InvalidUnitType`  exception will be thrown at runtime.
-=======
-     * @param parser parser to use; can be left unset to either not perform
-     * any parsing at all, or set it later through `setParser()`.
      *
      * @param context context to make available to unit instance during parsing
->>>>>>> 31e66056
      */
     ParsingState(ParsingType type, const Parser* parser = nullptr, std::optional<UnitContext> context = {})
         : _type(type), _parser(parser), _context(std::move(context)) {}
@@ -53,20 +48,15 @@
     bool hasParser() const { return _parser != nullptr; }
 
     /**
-<<<<<<< HEAD
      * Explicitly sets a parser to use. Once stream-based matching has started,
      * changing a parser won't have any effect. Only parsers that do not take
      * any unit parameters are supported, otherwise a `InvalidUnitType`
      * exception will be thrown at runtime.
-=======
-     * Explicitly sets a parser to use. Once stream-based matching has
-     * started, changing a parser won't have any effect.
      *
      * @param parser parser to use; can be left unset to either not perform
      * any parsing at all, or set it later through `setParser()`.
      *
      * @param context context to make available to unit instance during parsing
->>>>>>> 31e66056
      */
     void setParser(const Parser* parser, std::optional<UnitContext> context = {}) {
         _parser = parser;
